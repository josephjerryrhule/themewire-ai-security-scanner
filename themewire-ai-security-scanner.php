--- conflicted
+++ resolved
@@ -3,13 +3,8 @@
 /**
  * Plugin Name: Themewire AI Security Scanner
  * Plugin URI: https://github.com/josephjerryrhule/themewire-ai-security-scanner
-<<<<<<< HEAD
  * Description: Advanced AI-powered WordPress security scanner with malware detection, threat analysis, and automatic remediation. Features comprehensive scanning, real-time monitoring, and intelligent threat detection using multiple AI providers.
- * Version: 1.0.0
-=======
- * Description: AI-powered WordPress security scanner that detects, fixes, and quarantines malware and security vulnerabilities.
  * Version: 1.0.42
->>>>>>> 91d2e528
  * Author: Themewire
  * Author URI: https://themewire.co
  * License: GPL-2.0+
@@ -26,13 +21,8 @@
 }
 
 // Define plugin constants
-<<<<<<< HEAD
-define('THEMEWIRE_SECURITY_VERSION', '1.0.0');
-define('TWSS_VERSION', '1.0.0');
-=======
-define('THEMEWIRE_SECURITY_VERSION', '1.0.27');
+define('THEMEWIRE_SECURITY_VERSION', '1.0.42');
 define('TWSS_VERSION', '1.0.42');
->>>>>>> 91d2e528
 define('TWSS_PLUGIN_DIR', plugin_dir_path(__FILE__));
 define('TWSS_PLUGIN_URL', plugin_dir_url(__FILE__));
 define('TWSS_PLUGIN_BASENAME', plugin_basename(__FILE__));
