--- conflicted
+++ resolved
@@ -4,11 +4,7 @@
  * Plugin Name: Themewire AI Security Scanner
  * Plugin URI: https://github.com/josephjerryrhule/themewire-ai-security-scanner
  * Description: AI-powered WordPress security scanner that detects, fixes, and quarantines malware and security vulnerabilities.
-<<<<<<< HEAD
  * Version:           1.0.27
-=======
- * Version: 1.0.24
->>>>>>> 6c2e3ef9
  * Author: Themewire LTD
  * Author URI: https://themewire.co
  * License: GPL-2.0+
@@ -28,17 +24,13 @@
 }
 
 // Define plugin constants
-<<<<<<< HEAD
 define('THEMEWIRE_SECURITY_VERSION', '1.0.27');
-=======
-define('TWSS_VERSION', '1.0.24');
->>>>>>> 6c2e3ef9
+define('TWSS_VERSION', '1.0.27');
 define('TWSS_PLUGIN_DIR', plugin_dir_path(__FILE__));
 define('TWSS_PLUGIN_URL', plugin_dir_url(__FILE__));
 define('TWSS_PLUGIN_BASENAME', plugin_basename(__FILE__));
 define('TWSS_GITHUB_USERNAME', 'josephjerryrhule');
 define('TWSS_GITHUB_REPO', 'themewire-ai-security-scanner');
-define('TWSS_VERSION', '1.0.27');
 
 /**
  * The code that runs during plugin activation.
